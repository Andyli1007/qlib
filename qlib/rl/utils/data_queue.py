# Copyright (c) Microsoft Corporation.
# Licensed under the MIT License.

from __future__ import annotations

import multiprocessing
import os
import threading
import time
import warnings
from queue import Empty
from typing import Any, Generator, Generic, Sequence, TypeVar, cast

from qlib.log import get_module_logger

_logger = get_module_logger(__name__)

T = TypeVar("T")

__all__ = ["DataQueue"]


class DataQueue(Generic[T]):
    """Main process (producer) produces data and stores them in a queue.
    Sub-processes (consumers) can retrieve the data-points from the queue.
    Data-points are generated via reading items from ``dataset``.

    :class:`DataQueue` is ephemeral. You must create a new DataQueue
    when the ``repeat`` is exhausted.

    See the documents of :class:`qlib.rl.utils.FiniteVectorEnv` for more background.

    Parameters
    ----------
    dataset
        The dataset to read data from. Must implement ``__len__`` and ``__getitem__``.
    repeat
        Iterate over the data-points for how many times. Use ``-1`` to iterate forever.
    shuffle
        If ``shuffle`` is true, the items will be read in random order.
    producer_num_workers
        Concurrent workers for data-loading.
    queue_maxsize
        Maximum items to put into queue before it jams.

    Examples
    --------
    >>> data_queue = DataQueue(my_dataset)
    >>> with data_queue:
    ...     ...

    In worker:

    >>> for data in data_queue:
    ...     print(data)
    """

    def __init__(
        self,
        dataset: Sequence[T],
        repeat: int = 1,
        shuffle: bool = True,
        producer_num_workers: int = 0,
        queue_maxsize: int = 0,
    ) -> None:
        if queue_maxsize == 0:
            if os.cpu_count() is not None:
                queue_maxsize = cast(int, os.cpu_count())
                _logger.info(f"Automatically set data queue maxsize to {queue_maxsize} to avoid overwhelming.")
            else:
                queue_maxsize = 1
                _logger.warning(f"CPU count not available. Setting queue maxsize to 1.")

        self.dataset: Sequence[T] = dataset
        self.repeat: int = repeat
        self.shuffle: bool = shuffle
        self.producer_num_workers: int = producer_num_workers

        self._activated: bool = False
        self._queue: multiprocessing.Queue = multiprocessing.Queue(maxsize=queue_maxsize)
        self._done = multiprocessing.Value("i", 0)

    def __enter__(self) -> DataQueue:
        self.activate()
        return self

    def __exit__(self, exc_type, exc_val, exc_tb) -> None:
        self.cleanup()

    def cleanup(self) -> None:
        with self._done.get_lock():
            self._done.value += 1
        for repeat in range(500):
            if repeat >= 1:
                warnings.warn(f"After {repeat} cleanup, the queue is still not empty.", category=RuntimeWarning)
            while not self._queue.empty():
                try:
                    self._queue.get(block=False)
                except Empty:
                    pass
            # Sometimes when the queue gets emptied, more data have already been sent,
            # and they are on the way into the queue.
            # If these data didn't get consumed, it will jam the queue and make the process hang.
            # We wait a second here for potential data arriving, and check again (for ``repeat`` times).
            time.sleep(1.0)
            if self._queue.empty():
                break
        _logger.debug(f"Remaining items in queue collection done. Empty: {self._queue.empty()}")

    def get(self, block: bool = True) -> Any:
        if not hasattr(self, "_first_get"):
            self._first_get = True
        if self._first_get:
            timeout = 5.0
            self._first_get = False
        else:
            timeout = 0.5
        while True:
            try:
                return self._queue.get(block=block, timeout=timeout)
            except Empty:
                if self._done.value:
                    raise StopIteration  # pylint: disable=raise-missing-from

    def put(self, obj: Any, block: bool = True, timeout: int = None) -> None:
        self._queue.put(obj, block=block, timeout=timeout)

    def mark_as_done(self) -> None:
        with self._done.get_lock():
            self._done.value = 1

    def done(self) -> int:
        return self._done.value

    def activate(self) -> DataQueue:
        if self._activated:
            raise ValueError("DataQueue can not activate twice.")
        thread = threading.Thread(target=self._producer, daemon=True)
        thread.start()
        self._activated = True
        return self

    def __del__(self) -> None:
        _logger.debug(f"__del__ of {__name__}.DataQueue")
        self.cleanup()

    def __iter__(self) -> Generator[Any, None, None]:
        if not self._activated:
            raise ValueError(
<<<<<<< HEAD
                "Need to call activate() to launch a daemon worker to produce data into data queue before using it.",
=======
                "Need to call activate() to launch a daemon worker "
                "to produce data into data queue before using it. "
                "You probably have forgotten to use the DataQueue in a with block."
>>>>>>> 1b991550
            )
        return self._consumer()

    def _consumer(self) -> Generator[Any, None, None]:
        while True:
            try:
                yield self.get()
            except StopIteration:
                _logger.debug("Data consumer timed-out from get.")
                return

    def _producer(self) -> None:
        # pytorch dataloader is used here only because we need its sampler and multi-processing
        from torch.utils.data import DataLoader, Dataset  # pylint: disable=import-outside-toplevel

        try:
            dataloader = DataLoader(
                cast(Dataset[T], self.dataset),
                batch_size=None,
                num_workers=self.producer_num_workers,
                shuffle=self.shuffle,
                collate_fn=lambda t: t,  # identity collate fn
            )
            repeat = 10**18 if self.repeat == -1 else self.repeat
            for _rep in range(repeat):
                for data in dataloader:
                    if self._done.value:
                        # Already done.
                        return
                    self._queue.put(data)
                _logger.debug(f"Dataloader loop done. Repeat {_rep}.")
        finally:
            self.mark_as_done()<|MERGE_RESOLUTION|>--- conflicted
+++ resolved
@@ -147,13 +147,9 @@
     def __iter__(self) -> Generator[Any, None, None]:
         if not self._activated:
             raise ValueError(
-<<<<<<< HEAD
-                "Need to call activate() to launch a daemon worker to produce data into data queue before using it.",
-=======
                 "Need to call activate() to launch a daemon worker "
                 "to produce data into data queue before using it. "
                 "You probably have forgotten to use the DataQueue in a with block."
->>>>>>> 1b991550
             )
         return self._consumer()
 
