# Copyright (c) Microsoft Corporation.
# Licensed under the MIT License.
from __future__ import annotations

<<<<<<< HEAD
from abc import ABCMeta, abstractmethod
from typing import TYPE_CHECKING, Optional
=======
from abc import abstractmethod
from typing import TYPE_CHECKING, Any, Generator, Optional
>>>>>>> 1b991550

if TYPE_CHECKING:
    from qlib.backtest.exchange import Exchange
    from qlib.backtest.position import BasePosition

from typing import Tuple

from ..backtest.decision import BaseTradeDecision
from ..backtest.utils import CommonInfrastructure, LevelInfrastructure, TradeCalendarManager
from ..rl.interpreter import ActionInterpreter, StateInterpreter
from ..utils import init_instance_by_config

__all__ = ["BaseStrategy", "RLStrategy", "RLIntStrategy"]


class BaseStrategy:
    """Base strategy for trading"""

    def __init__(
        self,
        outer_trade_decision: BaseTradeDecision = None,
        level_infra: LevelInfrastructure = None,
        common_infra: CommonInfrastructure = None,
        trade_exchange: Exchange = None,
    ) -> None:
        """
        Parameters
        ----------
        outer_trade_decision : BaseTradeDecision, optional
            the trade decision of outer strategy which this strategy relies, and it will be traded in
            [start_time, end_time], by default None
            - If the strategy is used to split trade decision, it will be used
            - If the strategy is used for portfolio management, it can be ignored
        level_infra : LevelInfrastructure, optional
            level shared infrastructure for backtesting, including trade calendar
        common_infra : CommonInfrastructure, optional
            common infrastructure for backtesting, including trade_account, trade_exchange, .etc

        trade_exchange : Exchange
            exchange that provides market info, used to deal order and generate report
            - If `trade_exchange` is None, self.trade_exchange will be set with common_infra
            - It allows different trade_exchanges is used in different executions.
            - For example:
                - In daily execution, both daily exchange and minutely are usable, but the daily exchange is
                    recommended because it run faster.
                - In minutely execution, the daily exchange is not usable, only the minutely exchange is recommended.
        """

        self._reset(level_infra=level_infra, common_infra=common_infra, outer_trade_decision=outer_trade_decision)
        self._trade_exchange = trade_exchange

    @property
    def trade_calendar(self) -> TradeCalendarManager:
        return self.level_infra.get("trade_calendar")

    @property
    def trade_position(self) -> BasePosition:
        return self.common_infra.get("trade_account").current_position

    @property
    def trade_exchange(self) -> Exchange:
        """get trade exchange in a prioritized order"""
        return getattr(self, "_trade_exchange", None) or self.common_infra.get("trade_exchange")

    def reset_level_infra(self, level_infra: LevelInfrastructure) -> None:
        if not hasattr(self, "level_infra"):
            self.level_infra = level_infra
        else:
            self.level_infra.update(level_infra)

    def reset_common_infra(self, common_infra: CommonInfrastructure) -> None:
        if not hasattr(self, "common_infra"):
            self.common_infra: CommonInfrastructure = common_infra
        else:
            self.common_infra.update(common_infra)

    def reset(
        self,
        level_infra: LevelInfrastructure = None,
        common_infra: CommonInfrastructure = None,
        outer_trade_decision: BaseTradeDecision = None,
        **kwargs,  # TODO: remove this?
    ) -> None:
        """
        - reset `level_infra`, used to reset trade calendar, .etc
        - reset `common_infra`, used to reset `trade_account`, `trade_exchange`, .etc
        - reset `outer_trade_decision`, used to make split decision

        **NOTE**:
        split this function into `reset` and `_reset` will make following cases more convenient
        1. Users want to initialize his strategy by overriding `reset`, but they don't want to affect the `_reset`
        called when initialization
        """
        self._reset(
            level_infra=level_infra,
            common_infra=common_infra,
            outer_trade_decision=outer_trade_decision,
        )

    def _reset(
        self,
        level_infra: LevelInfrastructure = None,
        common_infra: CommonInfrastructure = None,
        outer_trade_decision: BaseTradeDecision = None,
    ):
        """
        Please refer to the docs of `reset`
        """
        if level_infra is not None:
            self.reset_level_infra(level_infra)

        if common_infra is not None:
            self.reset_common_infra(common_infra)

        if outer_trade_decision is not None:
            self.outer_trade_decision = outer_trade_decision

    @abstractmethod
    def generate_trade_decision(
        self,
        execute_result: list = None,
    ) -> Union[BaseTradeDecision, Generator[Any, Any, BaseTradeDecision]]:
        """Generate trade decision in each trading bar

        Parameters
        ----------
        execute_result : List[object], optional
            the executed result for trade decision, by default None
            - When call the generate_trade_decision firstly, `execute_result` could be None
        """
        raise NotImplementedError("generate_trade_decision is not implemented!")

    @staticmethod
    def update_trade_decision(
        trade_decision: BaseTradeDecision,
        trade_calendar: TradeCalendarManager,
    ) -> Optional[BaseTradeDecision]:
        """
        update trade decision in each step of inner execution, this method enable all order

        Parameters
        ----------
        trade_decision : BaseTradeDecision
            the trade decision that will be updated
        trade_calendar : TradeCalendarManager
            The calendar of the **inner strategy**!!!!!

        Returns
        -------
            BaseTradeDecision:
        """
        # default to return None, which indicates that the trade decision is not changed
        return None

    # FIXME: do not define this method as an abstract one since it is never implemented
    def alter_outer_trade_decision(self, outer_trade_decision: BaseTradeDecision) -> BaseTradeDecision:
        """
        A method for updating the outer_trade_decision.
        The outer strategy may change its decision during updating.

        Parameters
        ----------
        outer_trade_decision : BaseTradeDecision
            the decision updated by the outer strategy

        Returns
        -------
            BaseTradeDecision
        """
        # default to reset the decision directly
        # NOTE: normally, user should do something to the strategy due to the change of outer decision
        raise NotImplementedError(f"Please implement the `alter_outer_trade_decision` method")

    # helper methods: not necessary but for convenience
    def get_data_cal_avail_range(self, rtype: str = "full") -> Tuple[int, int]:
        """
        return data calendar's available decision range for `self` strategy
        the range consider following factors
        - data calendar in the charge of `self` strategy
        - trading range limitation from the decision of outer strategy


        related methods
        - TradeCalendarManager.get_data_cal_range
        - BaseTradeDecision.get_data_cal_range_limit

        Parameters
        ----------
        rtype: str
            - "full": return the available data index range of the strategy from `start_time` to `end_time`
            - "step": return the available data index range of the strategy of current step

        Returns
        -------
        Tuple[int, int]:
            the available range both sides are closed
        """
        cal_range = self.trade_calendar.get_data_cal_range(rtype=rtype)
        if self.outer_trade_decision is None:
            raise ValueError(f"There is not limitation for strategy {self}")
        range_limit = self.outer_trade_decision.get_data_cal_range_limit(rtype=rtype)
        return max(cal_range[0], range_limit[0]), min(cal_range[1], range_limit[1])

    def receive_execute_result(self, execute_result: list) -> None:
        pass


class RLStrategy(BaseStrategy, metaclass=ABCMeta):
    """RL-based strategy"""

    def __init__(
        self,
        policy,
        outer_trade_decision: BaseTradeDecision = None,
        level_infra: LevelInfrastructure = None,
        common_infra: CommonInfrastructure = None,
        **kwargs,
    ) -> None:
        """
        Parameters
        ----------
        policy :
            RL policy for generate action
        """
        super(RLStrategy, self).__init__(outer_trade_decision, level_infra, common_infra, **kwargs)
        self.policy = policy


class RLIntStrategy(RLStrategy, metaclass=ABCMeta):
    """(RL)-based (Strategy) with (Int)erpreter"""

    def __init__(
        self,
        policy,
        state_interpreter: dict | StateInterpreter,
        action_interpreter: dict | ActionInterpreter,
        outer_trade_decision: BaseTradeDecision = None,
        level_infra: LevelInfrastructure = None,
        common_infra: CommonInfrastructure = None,
        **kwargs,
    ) -> None:
        """
        Parameters
        ----------
        state_interpreter : Union[dict, StateInterpreter]
            interpreter that interprets the qlib execute result into rl env state
        action_interpreter : Union[dict, ActionInterpreter]
            interpreter that interprets the rl agent action into qlib order list
        start_time : Union[str, pd.Timestamp], optional
            start time of trading, by default None
        end_time : Union[str, pd.Timestamp], optional
            end time of trading, by default None
        """
        super(RLIntStrategy, self).__init__(policy, outer_trade_decision, level_infra, common_infra, **kwargs)

        self.policy = policy
        self.state_interpreter = init_instance_by_config(state_interpreter, accept_types=StateInterpreter)
        self.action_interpreter = init_instance_by_config(action_interpreter, accept_types=ActionInterpreter)

    def generate_trade_decision(self, execute_result: list = None) -> BaseTradeDecision:
        _interpret_state = self.state_interpreter.interpret(execute_result=execute_result)
        _action = self.policy.step(_interpret_state)
        _trade_decision = self.action_interpreter.interpret(action=_action)
        return _trade_decision<|MERGE_RESOLUTION|>--- conflicted
+++ resolved
@@ -2,13 +2,8 @@
 # Licensed under the MIT License.
 from __future__ import annotations
 
-<<<<<<< HEAD
 from abc import ABCMeta, abstractmethod
-from typing import TYPE_CHECKING, Optional
-=======
-from abc import abstractmethod
-from typing import TYPE_CHECKING, Any, Generator, Optional
->>>>>>> 1b991550
+from typing import Any, Generator, Optional, TYPE_CHECKING
 
 if TYPE_CHECKING:
     from qlib.backtest.exchange import Exchange
